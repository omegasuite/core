--- conflicted
+++ resolved
@@ -1553,7 +1553,7 @@
 			}
 
 		case *wire.MsgBlock:
-//			log.Infof("inHandler MsgBlock")
+			log.Infof("inHandler MsgBlock")
 			if p.cfg.Listeners.OnBlock != nil {
 				p.cfg.Listeners.OnBlock(p, msg, buf)
 			}
@@ -1565,11 +1565,7 @@
 			}
 
 		case *wire.MsgInv:
-<<<<<<< HEAD
-//	log.Infof("inHandler MsgInv")
-=======
 	log.Infof("inHandler MsgInv %s %s %x", p.addr, msg.InvList[0].Type.String(), msg.InvList[0].Hash)
->>>>>>> f03c6ae1
 			if p.cfg.Listeners.OnInv != nil {
 				p.cfg.Listeners.OnInv(p, msg)
 			}
@@ -1587,19 +1583,19 @@
 			}
 
 		case *wire.MsgGetData:
-//			log.Infof("inHandler MsgGetData")
+			log.Infof("inHandler MsgGetData")
 			if p.cfg.Listeners.OnGetData != nil {
 				p.cfg.Listeners.OnGetData(p, msg)
 			}
 
 		case *wire.MsgGetBlocks:
-//			log.Infof("inHandler MsgGetBlocks")
+			log.Infof("inHandler MsgGetBlocks")
 			if p.cfg.Listeners.OnGetBlocks != nil {
 				p.cfg.Listeners.OnGetBlocks(p, msg)
 			}
 
 		case *wire.MsgGetMinerBlocks:
-//			log.Infof("inHandler MsgGetMinerBlocks")
+			log.Infof("inHandler MsgGetMinerBlocks")
 			if p.cfg.Listeners.OnGetMinerBlocks != nil {
 				p.cfg.Listeners.OnGetMinerBlocks(p, msg)
 			}
